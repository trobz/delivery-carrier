<?xml version="1.0" encoding="utf-8"?>
<openerp>
<data>

<!-- DEPOSIT SLIP -->
<!-- ACTION / MENU -->
<record id="act_delivery_deposit" model="ir.actions.act_window">
    <field name="name">Deposit Slip</field>
    <field name="res_model">deposit.slip</field>
    <field name="view_mode">tree,form</field>
</record>

<menuitem id="menu_delivery_deposit_slip"
          name="Transport"
          parent="stock.menu_stock_root"
          sequence="2" />

<menuitem id="menu_delivery_deposit_slip_model"
          action="act_delivery_deposit"
          parent="menu_delivery_deposit_slip"
          sequence="20" />


<!-- SEARCH -->
<record id="view_deposit_slip_search" model="ir.ui.view">
    <field name="name">delivery_deposit.slip.search</field>
    <field name="model">deposit.slip</field>
    <field name="arch" type="xml">
    <search string="Deposit">
        <field name="name"/>
        <field name="create_date"/>
        <group string="Group By" name="groupby">
            <filter name="carrier_type_groupby" string="Delivery Method Type" context="{'group_by': 'carrier_type'}"/>
        </group>
    </search>
    </field>
</record>


<!-- TREE -->
<record id="view_deposit_slip_tree" model="ir.ui.view">
    <field name="model">deposit.slip</field>
    <field name="arch" type="xml">
    <tree string="Deposit" colors="blue:state=='draft'" create="0">
        <field name="name"/>
        <field name="carrier_type"/>
        <field name="picking_type_id"/>
        <field name="create_date"/>
        <field name="state"/>
    </tree>
    </field>
</record>


 <!--FORM-->
<record id="view_deposit_slip_form" model="ir.ui.view">
    <field name="model">deposit.slip</field>
    <field name="arch" type="xml">
        <form string="Deposit" create="0">
            <header>
                <button name="validate_deposit" string="Confirm" type="object"
                        attrs="{'invisible' : ['|', ('state','!=','draft'), ('carrier_type', '=', False)]}"
                        class="oe_highlight"/>
                <button name="create_edi_file" string="Re-generate EDI file"
                        type="object"
                        confirm="Are you sure that you re-generate the EDI file ?"
                        attrs="{'invisible': True}"/>
                <field name="state" widget="statusbar"
                       statusbar_visible="draft,done"
                       statusbar_colors='{"draft": "blue", "done": "blue"}'/>
            </header>
            <sheet>
                <group name="main" col="4">
                    <field name="name"/>
                    <field name="weight"/>
                    <field name="carrier_type"/>
                    <field name="picking_type_id"/>
                    <field name="number_of_packages"/>
                </group>
                <group name="pickings">
<<<<<<< HEAD
                    <field name="picking_ids" nolabel="1" widget="many2many">
                        <tree>
                            <field name="name"/>
                            <field name="partner_id"/>
                            <field name="number_of_packages"/>
                            <field name="weight"/>
                            <field name="origin"/>
                            <field name="backorder_id"/>
                            <field name="date_done"/>
                            <field name="state" invisible="1"/>
                        </tree>
                    </field>
=======
                    <field name="picking_ids" nolabel="1" widget="many2many"
                           domain="[('picking_type_id', '=', picking_type_id)]"/>
>>>>>>> a1b76742
                </group>
            </sheet>
            <div class="oe_chatter">
                <field name="message_follower_ids" widget="mail_followers"/>
                <field name="message_ids" widget="mail_thread"/>
            </div>
        </form>
    </field>
</record>

<!-- Notification in chatter -->
<record id="deposit_slip_done" model="mail.message.subtype">
    <field name="name">Deposit Slip Validated</field>
    <field name="res_model">deposit.slip</field>
    <field name="default" eval="False"/>
    <field name="description">Deposit Slip Validated</field>
</record>



<!-- STOCK PICKING -->
<!-- FORM -->
<record id="view_picking_withcarrier_out_form" model="ir.ui.view">
    <field name="model">stock.picking</field>
    <field name="inherit_id" ref="delivery.view_picking_withcarrier_out_form" />
    <field name="arch" type="xml">
        <field name="weight_net" position="after">
            <field name="deposit_slip_id"
                   attrs="{'readonly': True,'invisible': [('deposit_slip_id','=','')]}"/>
        </field>
    </field>
</record>


<!-- DELIVERY CARRIER -->
<!-- FORM -->
<record id="view_delivery_carrier_form" model="ir.ui.view">
    <field name="model">delivery.carrier</field>
    <field name="priority" eval="10"/>
    <field name="inherit_id" ref="delivery.view_delivery_carrier_form" />
    <field name="arch" type="xml">
        <field name="active" position="after">
            <field name="deposit_slip"/>
        </field>
    </field>
</record>

</data>
</openerp><|MERGE_RESOLUTION|>--- conflicted
+++ resolved
@@ -78,8 +78,8 @@
                     <field name="number_of_packages"/>
                 </group>
                 <group name="pickings">
-<<<<<<< HEAD
-                    <field name="picking_ids" nolabel="1" widget="many2many">
+                    <field name="picking_ids" nolabel="1" widget="many2many"
+                           domain="[('picking_type_id', '=', picking_type_id)]">
                         <tree>
                             <field name="name"/>
                             <field name="partner_id"/>
@@ -91,10 +91,6 @@
                             <field name="state" invisible="1"/>
                         </tree>
                     </field>
-=======
-                    <field name="picking_ids" nolabel="1" widget="many2many"
-                           domain="[('picking_type_id', '=', picking_type_id)]"/>
->>>>>>> a1b76742
                 </group>
             </sheet>
             <div class="oe_chatter">
