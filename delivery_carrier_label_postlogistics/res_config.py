# -*- coding: utf-8 -*-
##############################################################################
#
#    Author: Yannick Vaucher
#    Copyright 2013 Camptocamp SA
#
#    This program is free software: you can redistribute it and/or modify
#    it under the terms of the GNU Affero General Public License as
#    published by the Free Software Foundation, either version 3 of the
#    License, or (at your option) any later version.
#
#    This program is distributed in the hope that it will be useful,
#    but WITHOUT ANY WARRANTY; without even the implied warranty of
#    MERCHANTABILITY or FITNESS FOR A PARTICULAR PURPOSE.  See the
#    GNU Affero General Public License for more details.
#
#    You should have received a copy of the GNU Affero General Public License
#    along with this program.  If not, see <http://www.gnu.org/licenses/>.
#
##############################################################################
import logging

from openerp.osv import orm, fields
from openerp.tools.translate import _

from postlogistics.web_service import PostlogisticsWebService

_logger = logging.getLogger(__name__)


class PostlogisticsConfigSettings(orm.TransientModel):
    _name = 'postlogistics.config.settings'
    _inherit = 'res.config.settings'

    _columns = {
        'company_id': fields.many2one('res.company', 'Company', required=True),
        'wsdl_url': fields.related(
            'company_id', 'postlogistics_wsdl_url',
            string='WSDL URL', type='char'),
        'username': fields.related(
            'company_id', 'postlogistics_username',
            string='Username', type='char'),
        'password': fields.related(
            'company_id', 'postlogistics_password',
            string='Password', type='char'),
        'license_ids': fields.related(
            'company_id', 'postlogistics_license_ids',
            string='Frankling Licenses',
            type='one2many',
            relation='postlogistics.license'),
        'license_less_1kg': fields.related(
            'company_id', 'postlogistics_license_less_1kg',
            string='License less than 1kg', type='char'),
        'license_more_1kg': fields.related(
            'company_id', 'postlogistics_license_more_1kg',
            string='License more than 1kg', type='char'),
        'license_vinolog': fields.related(
            'company_id', 'postlogistics_license_vinolog',
            string='License VinoLog', type='char'),
        'logo': fields.related(
            'company_id', 'postlogistics_logo',
            string='Company Logo on Post labels', type='binary',
            help="Optional company logo to show on label.\n"
                 "If using an image / logo, please note the following:\n"
                 "– Image width: 47 mm\n"
                 "– Image height: 25 mm\n"
                 "– File size: max. 30 kb\n"
                 "– File format: GIF or PNG\n"
                 "– Colour table: indexed colours, max. 200 colours\n"
                 "– The logo will be printed rotated counter-clockwise by 90°"
                 "\n"
                 "We recommend using a black and white logo for printing in "
                 " the ZPL2 format."
        ),
        'office': fields.related(
            'company_id', 'postlogistics_office',
            string='Domicile Post office', type='char',
            help="Post office which will receive the shipped goods"),

        'default_label_layout': fields.related(
            'company_id', 'postlogistics_default_label_layout',
            string='Default label layout', type='many2one',
            relation='delivery.carrier.template.option',
            domain=[('postlogistics_type', '=', 'label_layout')]),
        'default_output_format': fields.related(
            'company_id', 'postlogistics_default_output_format',
            string='Default output format', type='many2one',
            relation='delivery.carrier.template.option',
            domain=[('postlogistics_type', '=', 'output_format')]),
        'default_resolution': fields.related(
            'company_id', 'postlogistics_default_resolution',
            string='Default resolution', type='many2one',
            relation='delivery.carrier.template.option',
            domain=[('postlogistics_type', '=', 'resolution')]),
    }

    def _default_company(self, cr, uid, context=None):
        user = self.pool.get('res.users').browse(cr, uid, uid, context=context)
        return user.company_id.id

    _defaults = {
        'company_id': _default_company,
    }

    def create(self, cr, uid, values, context=None):
        id = super(PostlogisticsConfigSettings, self
                   ).create(cr, uid, values, context=context)
        # Hack: to avoid some nasty bug, related fields are not written
        # upon record creation.  Hence we write on those fields here.
        vals = {}
        for fname, field in self._columns.iteritems():
            if isinstance(field, fields.related) and fname in values:
                vals[fname] = values[fname]
        self.write(cr, uid, [id], vals, context)
        return id

    def onchange_company_id(self, cr, uid, ids, company_id, context=None):
        # update related fields
        values = {}
        values['currency_id'] = False
        if not company_id:
            return {'value': values}
        company = self.pool.get('res.company'
                                ).browse(cr, uid, company_id, context=context)

        license_ids = [l.id for l in company.postlogistics_license_ids]
        label_layout = company.postlogistics_default_label_layout.id or False
        output_format = company.postlogistics_default_output_format.id or False
        resolution = company.postlogistics_default_resolution.id or False
        values = {
            'username': company.postlogistics_username,
            'password': company.postlogistics_password,
            'license_ids': license_ids,
            'logo': company.postlogistics_logo,
            'office': company.postlogistics_office,
            'default_label_layout': label_layout,
            'default_output_format': output_format,
            'default_resolution': resolution,
        }
        return {'value': values}

    def _get_delivery_instructions(self, cr, uid, ids, web_service,
                                   company, service_code, context=None):
        if context is None:
            context = {}

        lang = context.get('lang', 'en')
        service_code_list = service_code.split(',')
        res = web_service.read_delivery_instructions(
            company, service_code_list, lang)
        if 'errors' in res:
            errors = '\n'.join(res['errors'])
            error_message = (_('Could not retrieve Postlogistics delivery'
                               'instructions:\n%s') % errors)
            raise orm.except_orm(_('Error'), error_message)

        if not res['value']:
            return {}

        if hasattr(res['value'], 'Errors') and res['value'].Errors:
            for error in res['value'].Errors.Error:
                message = '[%s] %s' % (error.Code, error.Message)
            raise orm.except_orm('Error', message)

        delivery_instructions = {}
        for service in res['value'].DeliveryInstructions:
            service_code = service.PRZL
            delivery_instructions[service_code] = {'name': service.Description}

        return delivery_instructions

    def _update_delivery_instructions(self, cr, uid, ids, web_service,
                                      additional_services, context=None):
        if context is None:
            context = {}
        ir_model_data_obj = self.pool.get('ir.model.data')
        carrier_option_obj = self.pool.get('delivery.carrier.template.option')

        xmlid = 'delivery_carrier_label_postlogistics', 'postlogistics'
        postlogistics_partner = ir_model_data_obj.get_object(
            cr, uid, *xmlid, context=context)

        for service_code, data in additional_services.iteritems():

            option_ids = carrier_option_obj.search(
                cr, uid,
                [('code', '=', service_code),
                 ('postlogistics_type', '=', 'delivery')
                 ],
                context=context)

            if option_ids:
                carrier_option_obj.write(cr, uid, option_ids, data,
                                         context=context)
            else:
                data.update(code=service_code,
                            postlogistics_type='delivery',
                            partner_id=postlogistics_partner.id)
                carrier_option_obj.create(cr, uid, data, context=context)
        lang = context.get('lang', 'en')
        _logger.info("Updated delivery instrutions. [%s]" % (lang))

    def _get_additional_services(self, cr, uid, ids, web_service,
                                 company, service_code, context=None):
        if context is None:
            context = {}

        lang = context.get('lang', 'en')
        service_code_list = service_code.split(',')
        res = web_service.read_additional_services(company, service_code_list,
                                                   lang)
        if 'errors' in res:
            errors = '\n'.join(res['errors'])
            error_message = (_('Could not retrieve Postlogistics base '
                               'services:\n%s') % errors)
            raise orm.except_orm(_('Error'), error_message)

        if not res['value']:
            return {}

        if hasattr(res['value'], 'Errors') and res['value'].Errors:
            for error in res['value'].Errors.Error:
                message = '[%s] %s' % (error.Code, error.Message)
            raise orm.except_orm('Error', message)

        additional_services = {}
        for service in res['value'].AdditionalService:
            service_code = service.PRZL
            additional_services[service_code] = {'name': service.Description}

        return additional_services

    def _update_additional_services(self, cr, uid, ids, web_service,
                                    additional_services, context=None):
        if context is None:
            context = {}
        ir_model_data_obj = self.pool.get('ir.model.data')
        carrier_option_obj = self.pool.get('delivery.carrier.template.option')

        postlogistics_partner = ir_model_data_obj.get_object(
            cr, uid, 'delivery_carrier_label_postlogistics', 'postlogistics',
            context=context)

        for service_code, data in additional_services.iteritems():

            option_ids = carrier_option_obj.search(cr, uid, [
                ('code', '=', service_code),
                ('postlogistics_type', '=', 'additional')
                ], context=context)

            if option_ids:
                carrier_option_obj.write(cr, uid, option_ids, data,
                                         context=context)
            else:
                data.update(code=service_code,
                            postlogistics_type='additional',
                            partner_id=postlogistics_partner.id)
                carrier_option_obj.create(cr, uid, data, context=context)
        lang = context.get('lang', 'en')
        _logger.info("Updated additional services [%s]" % (lang))

    def _update_basic_services(self, cr, uid, ids, web_service, company,
                               group_id, context=None):
        """ Update of basic services

        A basic service can be part only of one service group

        :return: {additional_services: {<service_code>: service_data}
                  delivery_instructions: {<service_code>: service_data}
                  }

        """
        if context is None:
            context = {}
        ir_model_data_obj = self.pool.get('ir.model.data')
        service_group_obj = self.pool.get('postlogistics.service.group')
        carrier_option_obj = self.pool.get('delivery.carrier.template.option')

        xmlid = 'delivery_carrier_label_postlogistics', 'postlogistics'
        postlogistics_partner = ir_model_data_obj.get_object(
            cr, uid, *xmlid, context=context)
        lang = context.get('lang', 'en')

        group = service_group_obj.browse(cr, uid, group_id, context=context)

        res = web_service.read_basic_services(company, group.group_extid, lang)
        if 'errors' in res:
            errors = '\n'.join(res['errors'])
            error_message = (_('Could not retrieve Postlogistics base '
                               'services:\n%s') % errors)
            raise orm.except_orm(_('Error'), error_message)

        additional_services = {}
        delivery_instructions = {}
        # Create or update basic service
        for service in res['value'].BasicService:
            service_code = ','.join(service.PRZL)
            option_ids = carrier_option_obj.search(cr, uid, [
                ('code', '=', service_code),
                ('postlogistics_service_group_id', '=', group_id),
                ('postlogistics_type', '=', 'basic')
                ], context=context)
            data = {'name': service.Description}
            if option_ids:
                carrier_option_obj.write(cr, uid, option_ids, data,
                                         context=context)
                option_id = option_ids[0]
            else:
                data.update(code=service_code,
                            postlogistics_service_group_id=group_id,
                            partner_id=postlogistics_partner.id,
                            postlogistics_type='basic')
                option_id = carrier_option_obj.create(cr, uid, data,
                                                      context=context)

            # Get related services
            allowed_services = self._get_additional_services(
                cr, uid, ids, web_service, company, service_code,
                context=context)
            for key, value in additional_services.iteritems():
                if key in allowed_services:
                    (additional_services[key]
                                        ['postlogistics_basic_service_ids']
                                        [0]
                                        [2]).append(option_id)
                    del allowed_services[key]
            for key, value in allowed_services.iteritems():
                value['postlogistics_basic_service_ids'] = [
                    (6, 0, [option_id])]
                additional_services[key] = value

            allowed_services = self._get_delivery_instructions(
                cr, uid, ids, web_service, company, service_code,
                context=context)
            for key, value in delivery_instructions.iteritems():
                if key in allowed_services:
                    (delivery_instructions[key]
                                          ['postlogistics_basic_service_ids']
                                          [0]
                                          [2]).append(option_id)
                    del allowed_services[key]
            for key, value in allowed_services.iteritems():
                value['postlogistics_basic_service_ids'] = [
                    (6, 0, [option_id])]
                delivery_instructions[key] = value

        _logger.info("Updated '%s' basic service [%s]." % (group.name, lang))
        return {'additional_services': additional_services,
                'delivery_instructions': delivery_instructions}

    def _update_service_groups(self, cr, uid, ids, web_service, company,
                               context=None):
        """ Also updates additional services and delivery instructions
        as they are shared between groups

        """
        if context is None:
            context = {}
        service_group_obj = self.pool.get('postlogistics.service.group')

        lang = context.get('lang', 'en')

        res = web_service.read_service_groups(company, lang)
        if 'errors' in res:
            errors = '\n'.join(res['errors'])
            error_message = (_('Could not retrieve Postlogistics group '
                               'services:\n%s') % errors)
            raise orm.except_orm(_('Error'), error_message)

        additional_services = {}
        delivery_instructions = {}

        # Create or update groups
        for group in res['value'].ServiceGroup:
            group_extid = group.ServiceGroupID
            group_ids = service_group_obj.search(
                cr, uid, [('group_extid', '=', group_extid)], context=context)
            data = {'name': group.Description}
            if group_ids:
                service_group_obj.write(cr, uid, group_ids, data,
                                        context=context)
                group_id = group_ids[0]
            else:
                data['group_extid'] = group_extid
                group_id = service_group_obj.create(cr, uid, data,
                                                    context=context)

            # Get related services for all basic services of this group
            res = self._update_basic_services(cr, uid, ids, web_service,
                                              company, group_id,
                                              context=context)

            allowed_services = res.get('additional_services', {})
            for key, value in additional_services.iteritems():
                if key in allowed_services:
                    a = allowed_services[key]
                    option_ids = a['postlogistics_basic_service_ids'][0][2]
                    (additional_services[key]
                                        ['postlogistics_basic_service_ids']
                                        [0]
                                        [2]).extend(option_ids)
                    del allowed_services[key]
            additional_services.update(allowed_services)

            allowed_services = res.get('delivery_instructions', {})
            for key, value in delivery_instructions.iteritems():
                if key in allowed_services:
                    a = allowed_services[key]
                    option_ids = a['postlogistics_basic_service_ids'][0][2]
                    (delivery_instructions[key]
                                          ['postlogistics_basic_service_ids']
                                          [0]
                                          [2]).extend(option_ids)
                    del allowed_services[key]
            delivery_instructions.update(allowed_services)

        # Update related services
        self._update_additional_services(cr, uid, ids, web_service,
                                         additional_services, context=context)
        self._update_delivery_instructions(cr, uid, ids, web_service,
                                           delivery_instructions,
                                           context=context)

    def update_postlogistics_options(self, cr, uid, ids, context=None):
        """ This action will update all postlogistics option by
        importing services from PostLogistics WebService API

        The object we create are 'delivey.carrier.template.option'

        """
        if context is None:
            context = {}
        for config in self.browse(cr, uid, ids, context=context):
            company = config.company_id
            web_service = PostlogisticsWebService(company)

            # make sure we create source text in en_US
            ctx = context.copy()
            ctx['lang'] = 'en_US'
            self._update_service_groups(cr, uid, ids, web_service, company,
                                        context=ctx)

            language_obj = self.pool.get('res.lang')
            language_ids = language_obj.search(cr, uid, [], context=context)

            languages = language_obj.browse(cr, uid, language_ids,
                                            context=context)

            # handle translations
            # we call the same methode with a different language context
            for lang_br in languages:
                lang = lang_br.code
                ctx = context.copy()
                ctx['lang'] = lang_br.code
                postlogistics_lang = web_service._get_language(lang)
                # add translations only for languages that exists on
                # postlogistics english source will be kept for other languages
                if postlogistics_lang == 'en':
                    continue
<<<<<<< HEAD
                self._update_service_groups(cr, uid, ids, web_service, company,
                                            context=ctx)
=======
                self._update_service_groups(cr, uid, ids, web_service, company, context=ctx)
        return True

    def _get_allowed_service_group_codes(self, web_service, company,
                                         license, context=None):
        """ Get a list of allowed service group codes"""
        if context is None:
            context = {}

        lang = context.get('lang', 'en')
        res = web_service.read_allowed_services_by_franking_license(
            license.number, company, lang)
        if 'errors' in res:
            errors = '\n'.join(res['errors'])
            error_message = (_('Could not retrieve allowed Postlogistics '
                               'service groups for the %s licence:\n%s')
                               % (license.name, errors))
            raise orm.except_orm(_('Error'), error_message)

        if not res['value']:
            return []

        if hasattr(res['value'], 'Errors') and res['value'].Errors:
            for error in res['value'].Errors.Error:
                message = '[%s] %s' % (error.Code, error.Message)
            raise orm.except_orm('Error', message)

        service_group_codes = []
        for group in res['value'].ServiceGroups:
            service_group_codes.append(group.ServiceGroup.ServiceGroupID)

        return service_group_codes

    def assign_licenses_to_service_groups(self, cr, uid, ids, context=None):
        """ Check all licenses to assign it to PostLogistics service groups """

        if context is None:
            context = {}

        user_obj = self.pool.get('res.users')
        service_group_obj = self.pool.get('postlogistics.service.group')
        for config in self.browse(cr, uid, ids, context=context):
            company = config.company_id
            web_service = PostlogisticsWebService(company)

            relations = {}
            for license in company.postlogistics_license_ids:
                service_groups = self._get_allowed_service_group_codes(
                    web_service, company, license, context=context)
                group_ids = service_group_obj.search(
                        cr, uid, [('group_extid', 'in', service_groups)],
                        context=context)
                for group_id in group_ids:
                    if group_id in relations:
                        relations[group_id].append(license.id)
                    else:
                        relations[group_id] = [license.id]
            for group_id, license_ids in relations.iteritems():
                vals = {'postlogistics_license_ids': [(6, 0, license_ids)]}
                service_group_obj.write(cr, uid, group_id, vals,
                                        context=context)


>>>>>>> 51dec1cf
        return True<|MERGE_RESOLUTION|>--- conflicted
+++ resolved
@@ -457,11 +457,8 @@
                 # postlogistics english source will be kept for other languages
                 if postlogistics_lang == 'en':
                     continue
-<<<<<<< HEAD
                 self._update_service_groups(cr, uid, ids, web_service, company,
                                             context=ctx)
-=======
-                self._update_service_groups(cr, uid, ids, web_service, company, context=ctx)
         return True
 
     def _get_allowed_service_group_codes(self, web_service, company,
@@ -524,5 +521,4 @@
                                         context=context)
 
 
->>>>>>> 51dec1cf
         return True