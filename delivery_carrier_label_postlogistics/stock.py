--- conflicted
+++ resolved
@@ -18,13 +18,7 @@
 #    along with this program.  If not, see <http://www.gnu.org/licenses/>.
 #
 ##############################################################################
-<<<<<<< HEAD
-from operator import attrgetter
-
 from openerp.osv import orm, fields
-=======
-from openerp.osv import orm
->>>>>>> 502a3014
 
 from postlogistics.web_service import PostlogisticsWebService
 
@@ -33,8 +27,7 @@
     _inherit = 'stock.picking'
 
     def _generate_postlogistics_label(self, cr, uid, picking,
-                                      webservice_class=None,
-                                      tracking_ids=None, context=None):
+                                      webservice_class=None, context=None):
         """ Generate labels and write tracking numbers received """
         user_obj = self.pool.get('res.users')
         user = user_obj.browse(cr, uid, uid, context=context)
@@ -42,26 +35,13 @@
         if webservice_class is None:
             webservice_class = PostlogisticsWebService
 
-        if tracking_ids is None:
-            # get all the trackings of the picking
-            # no tracking_id wil return a False, meaning that
-            # we want a label for the picking
-            trackings = sorted(set(
-                line.tracking_id for line in picking.move_lines
-            ), key=attrgetter('name'))
-        else:
-            # restrict on the provided trackings
-            tracking_obj = self.pool['stock.tracking']
-            trackings = tracking_obj.browse(cr, uid, tracking_ids,
-                                            context=context)
-
         web_service = webservice_class(company)
-        res = web_service.generate_label(picking,
-                                         trackings,
-                                         user_lang=user.lang)
+        res = web_service.generate_label(picking, user.lang)
 
         if 'errors' in res:
             raise orm.except_orm('Error', '\n'.join(res['errors']))
+
+        trackings = set([line.tracking_id for line in picking.move_lines])
 
         labels = []
         # if there are no pack defined, write tracking_number on picking
@@ -70,10 +50,6 @@
             if not track:
                 # ignore lines without tracking when there is tracking
                 # in a picking
-                # Example: if I have 1 move with a tracking and 1
-                # without, I will have [False, a_tracking] in
-                # `trackings`. In that case, we are using packs, not the
-                # picking for the tracking numbers.
                 if len(trackings) > 1:
                     continue
                 label = res['value'][0]
@@ -89,7 +65,7 @@
                         tracking_number = label['tracking_number']
                         track.write({'serial': tracking_number})
                         break
-            labels.append({'tracking_id': track.id if track else False,
+            labels.append({'tracking_id': track and track.id or False,
                            'file': label['binary'].decode('base64'),
                            'file_type': label['file_type'],
                            'name': tracking_number + '.' + label['file_type'],
@@ -97,21 +73,17 @@
 
         return labels
 
-    def generate_shipping_labels(self, cr, uid, ids, tracking_ids=None,
-                                 context=None):
+    def generate_shipping_labels(self, cr, uid, ids, context=None):
         """ Add label generation for Postlogistics """
         if isinstance(ids, (long, int)):
             ids = [ids]
         assert len(ids) == 1
         picking = self.browse(cr, uid, ids[0], context=context)
         if picking.carrier_id.type == 'postlogistics':
-            return self._generate_postlogistics_label(
-                cr, uid, picking,
-                tracking_ids=tracking_ids,
-                context=context)
-        return super(stock_picking, self).\
-            generate_shipping_labels(cr, uid, ids, tracking_ids=tracking_ids,
-                                     context=context)
+            return self._generate_postlogistics_label(cr, uid, picking,
+                                                      context=context)
+        return super(stock_picking, self
+                     ).generate_shipping_labels(cr, uid, ids, context=context)
 
 
 class ShippingLabel(orm.Model):
